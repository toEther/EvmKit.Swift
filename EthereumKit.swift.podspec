--- conflicted
+++ resolved
@@ -33,11 +33,7 @@
   s.dependency 'Secp256k1Kit.swift', '~> 1.0'
   s.dependency 'HdWalletKit.swift', '~> 1.5'
   s.dependency 'HsToolKit.swift', '~> 1.2'
-<<<<<<< HEAD
-  s.dependency 'UIExtensions.swift', '~> 1.1.0'
-=======
   s.dependency 'UIExtensions.swift', '~> 1.1'
->>>>>>> 3ba7ec3e
 
   s.dependency 'RxSwift', '~> 5.0'
   s.dependency 'BigInt', '~> 5.0'
