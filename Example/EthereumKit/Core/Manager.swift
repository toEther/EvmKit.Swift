--- conflicted
+++ resolved
@@ -65,12 +65,8 @@
                 minLogLevel: configuration.minLogLevel
         )
 
-<<<<<<< HEAD
         uniswapKit = UniswapKit.Kit.instance(evmKit: evmKit)
-=======
-        uniswapKit = try? UniswapKit.Kit.instance(evmKit: evmKit)
         oneInchKit = OneInchKit.Kit.instance(evmKit: evmKit)
->>>>>>> 892f779c
 
         ethereumAdapter = EthereumAdapter(ethereumKit: evmKit)
 
