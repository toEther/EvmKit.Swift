--- conflicted
+++ resolved
@@ -1123,12 +1123,9 @@
 				11B35A0D90F7DDB2DE3D2FEC /* BlockHeaderRequest.swift in Sources */,
 				11B3505A666E165C2588FE0B /* AccountStateRequest.swift in Sources */,
 				11B353DA20E3DD02F8C8D4D4 /* LESPeerRequestHolder.swift in Sources */,
-<<<<<<< HEAD
+				11B35C62ACE0870699401F3F /* CapabilityHelper.swift in Sources */,
 				1A564FD1E7912DE963C79EB8 /* GasPrice.swift in Sources */,
 				1A564C0DCC46C4B225F37BDA /* IPFS.swift in Sources */,
-=======
-				11B35C62ACE0870699401F3F /* CapabilityHelper.swift in Sources */,
->>>>>>> 75e516f5
 			);
 			runOnlyForDeploymentPostprocessing = 0;
 		};
