--- conflicted
+++ resolved
@@ -254,11 +254,8 @@
 				3A38F9AE216B78EE00A764EB /* SMP.swift */,
 				3A38F9AF216B78EE00A764EB /* Converter.swift */,
 				3A38F9B0216B78EE00A764EB /* EthereumKitError.swift */,
-<<<<<<< HEAD
 				2FA5D2E6FEDE5D76D548F452 /* RLPElement.swift */,
-=======
 				58AAA94E21A22CE2BAB70EE2 /* ERC20+Contract.swift */,
->>>>>>> 541996ae
 			);
 			path = Helper;
 			sourceTree = "<group>";
@@ -800,7 +797,6 @@
 				58AAA23BCF9E3C06AD96C8B6 /* RefreshManager.swift in Sources */,
 				58AAA52235D840702E55CAF4 /* Extensions.swift in Sources */,
 				2FA5DC6FA74CBC6B30E91678 /* EIP155Signer.swift in Sources */,
-<<<<<<< HEAD
 				2FA5D3DD1064899B9A147B46 /* Connection.swift in Sources */,
 				2FA5D1A791D3CCD4D6112AD4 /* EncryptionHandshake.swift in Sources */,
 				2FA5D20E88F8586DE6525EE8 /* ECPoint.swift in Sources */,
@@ -813,12 +809,10 @@
 				2FA5DCABC6722CA8A660F3BD /* PongMessage.swift in Sources */,
 				2FA5DD415FFB6952F05F2365 /* DisconnectMessage.swift in Sources */,
 				2FA5DF1EAFCF03530FC5EDD9 /* Peer.swift in Sources */,
-=======
 				58AAA077832821FB1126AE0E /* Geth+Contract.swift in Sources */,
 				58AAA2AFBB0016E4653C1CEF /* ERC20+Contract.swift in Sources */,
 				58AAAF8F8A30E0037B05A2CB /* Erc20Holder.swift in Sources */,
 				58AAABF92F0BD40996C36D0F /* Signal.swift in Sources */,
->>>>>>> 541996ae
 			);
 			runOnlyForDeploymentPostprocessing = 0;
 		};
